--- conflicted
+++ resolved
@@ -44,7 +44,6 @@
     
     dist.init_process_group(backend=backend, init_method="env://")
 
-<<<<<<< HEAD
 def setup_dist():
     """
     Setup distributed torch with SLURM
@@ -90,11 +89,9 @@
         store=tcp_store,
         timeout=timedelta(hours=2)
     )
-=======
     if th.cuda.is_available():  # This clears remaining caches in GPU 0
         th.cuda.set_device(dev())
         th.cuda.empty_cache()
->>>>>>> bea43e1f
 
 
 def dev():
